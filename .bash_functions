#!/bin/bash
# ~/.bash_functions.professional: Профессиональная коллекция shell-функций.
# Этот файл содержит проверенные, безопасные и эффективные функции.

# ==============================================================================
#   РАЗДЕЛ 0: СИСТЕМНЫЕ И СЕССИОННЫЕ ФУНКЦИИ
# ==============================================================================

# Сохраняет расширенную историю команд.
update_eternal_history() {
    local histfile_size
    histfile_size=$(stat -c %s "$HISTFILE" 2>/dev/null || echo 0)
    local history_line
    local history_sink
    local old_umask

    history -a
    ((histfile_size == $(stat -c %s "$HISTFILE" 2>/dev/null || echo 0))) && return

    history_line="${USER}\t${HOSTNAME}\t${PWD}\t$(history 1)"
    history_sink=$(readlink ~/.bash-ssh.history 2>/dev/null)

    if [ -n "$history_sink" ]; then
        echo -e "$history_line" >"$history_sink" 2>/dev/null && return
    fi

    old_umask=$(umask)
    umask 077
    echo -e "$history_line" >> ~/.bash_eternal_history
    umask "$old_umask"
}

# Продвинутая функция SSH для синхронизации окружения.
sshb() {
    local tmp_dir
    tmp_dir=$(mktemp -d ~/.ssh/sshb-control.XXXXXXXX)
    if [ -z "$tmp_dir" ]; then
        echo "Не удалось создать временный каталог." >&2
        return 1
    fi

    local temp_bundle
    temp_bundle=$(mktemp)

    # Гарантированная очистка обоих временных ресурсов при выходе из функции.
    trap 'rm -rf "$tmp_dir" "$temp_bundle"' RETURN

    local control_socket="${tmp_dir}/control-socket"
    local ssh="ssh -S ${control_socket}"
    local history_command="rm -f ~/.bash-ssh.history"
    local history_port

    local env_files=(
        "$HOME/.bashrc"
        "$HOME/.bash_export"
        "$HOME/.bash_functions"
        "$HOME/.bash_aliases"
    )

    for file in "${env_files[@]}"; do
        [ -r "$file" ] && cat "$file" >> "$temp_bundle"
    done

    if [ -r ~/.bash-ssh ]; then
        history_port=$(basename "$(readlink ~/.bash-ssh.history 2>/dev/null)")
    fi

    # Создаем управляющее соединение в фоновом режиме.
    $ssh -fNM "$@" || return 1

    # Если мы находимся во вложенной сессии, пробрасываем порт истории дальше.
    if [ -n "$history_port" ]; then
        local history_remote_port
        history_remote_port="$($ssh -O forward -R 0:127.0.0.1:"$history_port" placeholder)"
        history_command="ln -nsf /dev/tcp/127.0.0.1/$history_remote_port ~/.bash-ssh.history"
    fi

    # Отправляем наш собранный "пакет" на удаленный сервер.
    cat "$temp_bundle" | $ssh placeholder "command -v bash >/dev/null || { echo 'Ошибка: bash не найден на удаленном сервере!' >&2; exit 1; }; ${history_command}; cat >~/.bash-ssh"

    # Запускаем интерактивную оболочку на удаленной машине с нашим окружением.
    $ssh "$@" -t 'SHELL=~/.bash-ssh; chmod +x $SHELL; exec bash --rcfile $SHELL -i'

    # Закрываем управляющее соединение при выходе.
    $ssh placeholder -O exit &> /dev/null
}

# --- Утилиты ---

# Создает резервную копию файла с временной меткой.
# Пример: bak /etc/nginx/nginx.conf
bak() {
    if [ -z "$1" ]; then
        echo "Использование: bak <имя_файла>" >&2
        return 1
    fi
    if [ ! -f "$1" ]; then
        echo "Ошибка: файл '$1' не найден." >&2
        return 1
    fi
    cp -iv "$1" "${1}.$(date +%F_%T)"
}

# Создает директорию и сразу переходит в нее.
# Пример: mkcd /tmp/new_project
mkcd() {
    if [ -z "$1" ]; then
        echo "Использование: mkcd <имя_каталога>" >&2
        return 1
    fi
    mkdir -p -- "$1" && cd -P -- "$1"
}

# -- Раздел 1: Управление файлами и архивами --

# Ищет ФАЙЛ по имени в текущем каталоге и его подкаталогах.
# Пример: ff "*.log"
ff() {
    if [ -z "$1" ]; then
        echo "Использование: ff \"<шаблон_имени_файла>\"" >&2
        return 1
    fi
    find . -type f -name "$1"
}

# Ищет КАТАЛОГ по имени в текущем каталоге и его подкаталогах.
# Пример: fd "docs"
fd() {
    if [ -z "$1" ]; then
        echo "Использование: fd \"<шаблон_имени_каталога>\"" >&2
        return 1
    fi
    find . -type d -name "$1"
}

# Перемещает указанные файлы или каталоги в системную корзину.
# Требует утилиты trash-cli (например, sudo apt install trash-cli)
# Использование: trash file.txt folder/
trash() {
    # Если trash-cli установлен, используем его
    if command -v trash-put &> /dev/null; then
        trash-put "$@"
        return
    fi

    # Запасной механизм
    local trash_dir="$HOME/.Trash"
    mkdir -p "$trash_dir"
    echo "Предупреждение: 'trash-put' не найден. Файлы будут перемещены в '$trash_dir'." >&2
    mv -v "$@" "$trash_dir"
}

# Универсальная функция для извлечения файлов из архивов.
# Пример: extract archive.zip backup.tar.gz
extract() {
    if [ $# -eq 0 ]; then
        echo "Использование: extract <файл> [файл2]..." >&2
        return 1
    fi
    for file in "$@"; do
        if [ ! -f "$file" ]; then
            echo "Ошибка: файл '$file' не найден." >&2
            continue
        fi
        case "$file" in
            *.tar.bz2|*.tbz2) tar xvjf "$file"    ;;
            *.tar.gz|*.tgz)   tar xvzf "$file"    ;;
            *.tar.xz|*.txz)   tar xvJf "$file"    ;;
            *.tar)            tar xvf "$file"     ;;
            *.zip)            unzip "$file"       ;;
            *.rar)            if command -v unrar &>/dev/null; then unrar x "$file"; else echo "Ошибка: 'unrar' не найден." >&2; fi ;;
            *.gz)             gunzip "$file"      ;;
            *.bz2)            bunzip2 "$file"     ;;
            *.xz)             unxz "$file"        ;;
            *.7z)             if command -v 7z &>/dev/null; then 7z x "$file"; else echo "Ошибка: '7z' не найден." >&2; fi ;;
            *)                echo "Неизвестный тип архива: '$file'" >&2 ;;
        esac
    done
}


# Создает .tar.gz архив.
# Пример: targz my_folder
targz() {
    if [ -z "$1" ]; then
        echo "Использование: targz <источник> [архив.tar.gz]" >&2
        return 1
    fi
    if [ ! -e "$1" ]; then
        echo "Ошибка: источник '$1' не существует." >&2
        return 1
    fi
    local target_name="${1%/}"
    local output_name="${2:-$target_name.tar.gz}"
    echo "Создание архива: $output_name"
    tar -czvf "$output_name" "$target_name"
}

# Создает .zip архив с исключениями.
# Пример: zipf source_code_folder
zipf() {
    if [ -z "$1" ]; then
        echo "Использование: zipf <источник> [архив.zip]" >&2
        return 1
    fi
    if [ ! -e "$1" ]; then
        echo "Ошибка: источник '$1' не существует." >&2
        return 1
    fi
    local target_name="${1%/}"
    local output_name="${2:-$target_name.zip}"
    echo "Создание архива: $output_name"
    zip -r "$output_name" "$target_name" -x "*.git*" "*.DS_Store*" "__MACOSX*"
}
# Поиск текста в файлах рекурсивно.
# Пример: fsearch "error" ./*.log
fsearch() {
    if [ $# -lt 2 ]; then
        echo "Использование: fsearch <текст> <файлы/директории>" >&2
        return 1
    fi
    local text="$1"
    shift
    grep -rnwE "$@" -e "$text"
}
# --- Сетевые утилиты ---
# Выполняет DNS-запрос через Google DNS-over-HTTPS.
# Пример: doh google.com
doh() {
    if ! command -v jq &>/dev/null; then
        echo "Ошибка: 'jq' не найден." >&2
        return 1
    fi
    if [ -z "$1" ]; then
        echo "Использование: doh <доменное_имя>" >&2
        return 1
    fi
    curl -s -H 'accept: application/dns+json' "https://dns.google.com/resolve?name=$1" | jq
}

# Показывает погоду для указанного города.
# Пример: weather London
weather() {
    local city="${1:-Moscow}"
    curl -s "wttr.in/${city}?format=4"
}

# "Умное" завершение процесса по имени.
# Пример: killg chrome
killg() {
    if [ -z "$1" ]; then
        echo "Использование: killg <имя_процесса>" >&2
        return 1
    fi

    if ! pgrep -fi "$1" > /dev/null; then
        echo "Процессы, содержащие '$1', не найдены."
        return 0
    fi

    echo "Попытка завершить процессы '$1' от имени текущего пользователя..."
    pkill -fi "$1" &>/dev/null

    if ! pgrep -fi "$1" > /dev/null; then
        echo "Процессы успешно завершены."
        return 0
    fi

    read -p "Не удалось завершить от имени текущего пользователя. Использовать sudo? (y/n): " confirm
    if [[ $confirm != [yY] ]]; then
        echo "Операция отменена."
        return 1
    fi

    echo "Повышение прав до sudo..."
    sudo pkill -f -i -9 "$1" &>/dev/null

    if ! pgrep -fi "$1" > /dev/null; then
        echo "Процессы успешно завершены с правами sudo."
    else
        echo "Не удалось завершить процессы даже с правами sudo." >&2
        return 1
    fi
}
# -- Раздел 2: Навигация и системная информация --

# Переходит в каталог и выводит его содержимое.
# Пример: cl /var/log
cl() {
    local dir="${1:-$HOME}"
    if [ -d "$dir" ]; then
        cd "$dir" && ls -F --color=auto
    else
        echo "Ошибка: каталог '$dir' не найден." >&2
        return 1
    fi
}

# Показывает использование дискового пространства с улучшенным форматированием.
# Пример: dfh
dfh() {
    if command -v pydf &>/dev/null; then
        pydf
    else
        df -Tha --total
    fi
}

# Показывает суммарный размер указанного каталога.
# Пример: duh /var/www
duh() {
    if [ -z "$1" ]; then
        du -sh .
    else
        du -sh "$1"
    fi
}

# Показывает размер подкаталогов в указанном пути, отсортированный по убыванию.
# Пример: dus /var
dus() {
    # Используем "$@" для передачи всех аргументов (например, пути) в du.
    # Если аргументы не переданы, используется текущий каталог ".".
    du -h --max-depth=1 "${@:-.}" | sort -rh
}

# Показывает список доступных функций с их описанием и примерами.
# Пример: h-func
h-func() {
    echo -e "\n\e[1;32mПОЛЬЗОВАТЕЛЬСКИЕ ФУНКЦИИ (подсказка)\e[0m"
    awk '
        /^#/ {
            if (comment1 == "") {
                comment1 = $0;
                sub(/^#\s*/, "", comment1);
            } else {
                comment2 = $0;
                sub(/^#\s*/, "", comment2);
            }
            next;
        }
        /^[a-zA-Z0-9_-]+\(\)/ {
            func_name = $0;
            sub(/\(\).*/, "", func_name);
            print func_name "\t" comment1 "\t" comment2;
            comment1 = "";
            comment2 = "";
        }
        /^$/ {
            comment1 = "";
            comment2 = "";
        }
    ' "$HOME/.bash_functions" | \
    sort -f | \
    awk -F'\t' '{
        printf "  \033[1;33m%-18s\033[0m - %s\n", $1, $2;
        if ($3 != "") {
            printf "  %-18s  \033[2m%s\033[0m\n", "", $3;
        }
    }'
    echo ""
}

# Показывает список доступных псевдонимов (aliases) с их описанием.
# Пример: h-alias
h-alias() {
    echo -e "\n\e[1;32mПОЛЬЗОВАТЕЛЬСКИЕ ПСЕВДОНИМЫ (подсказка)\e[0m"
    awk '
        /^# --.*--$/ {
            title = $0;
            sub(/^# -- /, "", title);
            sub(/ --$/, "", title);
            printf "\n\033[1;34m%s\033[0m\n", title;
            next;
        }
        /^\s*alias/ {
            line = $0;
            comment = "Нет описания";
            if (match(line, /#.*/)) {
                comment = substr(line, RSTART + 1);
                sub(/^\s*/, "", comment);
                sub(/\s*#.*/, "", line);
            }
            sub(/^\s*alias\s*/, "", line);
            sub(/\s*=.*/, "", line);
            alias_name = line;
            printf "  \033[1;33m%-18s\033[0m - %s\n", alias_name, comment;
        }
    ' "$HOME/.bash_aliases"
    echo ""
}

# Предоставляет краткую сводку о системе.
# Пример: sysinfo
sysinfo() {
    # Секция ОС
    (
        . /etc/os-release 2>/dev/null
        echo -e "\n\e[1;32mОПЕРАЦИОННАЯ СИСТЕМА\e[0m"
        echo "  ОС:           ${PRETTY_NAME:-$(uname -s)}"
        echo "  Ядро:         $(uname -r)"
        echo "  Архитектура:  $(uname -m)"
        echo "  Время работы: $(uptime -p | sed "s/up //")"
        echo ""
    )

    # Секция ресурсов
    echo -e "\e[1;32mРЕСУРСЫ\e[0m"
    free -h
    echo ""
    df -h 
    echo ""

    # Секция процессора
    echo -e "\e[1;32mПРОЦЕССОР\e[0m"
    lscpu | grep -E "Model name|CPU\(s\)|Vendor ID|Socket\(s\)"
    echo ""

    # Секция сети
    echo -e "\e[1;32mСЕТЬ\e[0m"
    echo -e "  Имя хоста:    $(hostname)"
    echo "  IP-адреса:"
    if command -v ip &>/dev/null; then
        ip -br a | awk '{printf "    %-15s %s\n", $1, $3}'
    elif command -v ifconfig &>/dev/null; then  # Fallback для старых систем или macOS
        ifconfig | grep "inet " | awk '{print "    " $2}'
    else
        echo "    Не удалось получить IP (установите ip или ifconfig)."
    fi
    echo ""
}

# Показ топ процессов по CPU.
# Пример: topcpu 5
topcpu() {
    local num="${1:-10}"
    ps aux --sort=-%cpu | head -n "$((num + 1))"
}

# -- Раздел 3: Сеть и сеанс --

# Выполняет DNS-запрос для указанного типа записи (A, MX, TXT, etc.).
# Пример: digx google.com MX
digx() {
    if [ -z "$1" ]; then
        echo "Использование: digx <домен> [тип_записи]" >&2
        return 1
    fi
    dig +nocmd "$1" "${2:-A}" +noall +answer
}

# Проверяет, открыт ли TCP-порт на хосте.
# Пример: checkport example.com 443
checkport() {
    if nc -z -v -w 2 "$1" "$2" &> /dev/null; then
        echo "Порт $2 на $1 открыт"
    else
        echo "Порт $2 на $1 закрыт"
    fi
}

# "Умная" блокировка экрана.
# Пример: lock
lock() {
    if command -v xdg-screensaver &>/dev/null; then
        xdg-screensaver lock
    elif command -v loginctl &>/dev/null; then
        loginctl lock-session
    elif command -v gnome-screensaver-command &>/dev/null; then
        gnome-screensaver-command -l
    elif command -v xflock4 &>/dev/null; then
        xflock4
    else
        echo "Не найдена команда для блокировки экрана." >&2
        return 1
    fi
}

# -- Раздел 4: Инструменты разработчика --

# Показывает и отслеживает логи для указанного systemd-юнита.
# Пример: jnl-unit nginx.service
jnl-unit() {
    if [ -z "$1" ]; then
        echo "Использование: jnl-unit <имя_юнита>" >&2
        return 1
    fi
    sudo journalctl -u "$1" -f --no-pager
}

# Добавляет все, делает коммит и отправляет в удаленный репозиторий.
# Пример: gacp "feat: add new login form"
gacp() {
    if [ -z "$1" ]; then
        echo "Ошибка: необходимо указать сообщение коммита." >&2
        return 1
    fi
    git add --all && git commit -m "$1" && git push
}

# Создает новую ветку, отправляет ее в origin и устанавливает отслеживание.
# Пример: gnewbranch feature/PROJ-123
gnewbranch() {
    if [ -z "$1" ]; then
        echo "Ошибка: необходимо указать имя новой ветки." >&2
        return 1
    fi
    git checkout -b "$1" && git push -u origin "$1"
}



# Удаляет локальные ветки, которые уже были слиты в основную ветку.
# Пример: gprune
gprune() {
    git fetch --all --prune
    local main_branch
    if git show-ref --verify --quiet refs/heads/main; then
        main_branch="main"
    elif git show-ref --verify --quiet refs/heads/master; then
        main_branch="master"
    else
        echo "Не удалось определить основную ветку (main или master)." >&2
        return 1
    fi
    echo "Основная ветка: $main_branch. Удаление слитых веток..."
    git branch --merged "$main_branch" | grep -vE "^\*|^\s*$main_branch$" | xargs -r git branch -d
    echo "Очистка завершена."
}

# Быстрая очистка Docker.
# Пример: dclean
dclean() {
    if ! command -v docker &>/dev/null; then
        echo "Ошибка: 'docker' не найден." >&2
        return 1
    fi
    echo "Удаление остановленных контейнеров..."
    docker container prune -f
    echo "Удаление неиспользуемых образов, сетей и кэша сборки..."
    docker system prune -af
}

# Создает, активирует и обновляет pip в новом виртуальном окружении Python.
# Пример: mkvenv my-project-env
mkvenv() {
    if [ -z "$1" ]; then
        echo "Ошибка: необходимо указать имя для виртуального окружения."
        return 1
    fi
    python3 -m venv "$1" && \
    source "$1/bin/activate" && \
    pip install -U pip wheel && \
    echo "Окружение '$1' создано и активировано."
}

# Генератор случайных паролей.
# Пример: genpass 16
genpass() {
    local length="${1:-12}"
    tr -dc 'A-Za-z0-9!@#$%^&*()_+' < /dev/urandom | head -c "$length"
    echo
}
# -- Раздел 5: Утилиты --

# Ищет запущенные процессы по имени, исключая сам процесс поиска.
# Пример: psg "nginx|php-fpm"
psg() {
  ps aux | grep -v grep | grep -Ei --color=auto "$@"
}

# Ищет в истории команд по заданному шаблону.
# Пример: hg "docker ps"
hg() {
    history | grep -E --color=auto "$@"
}

#   clbin - Загружает данные на clbin.com
#   clbin my_file.txt
#   clbin my_directory/
#
clbin() {
    if ! command -v curl &>/dev/null; then
        echo "Ошибка: команда 'curl' не найдена." >&2
        return 1
    fi

    # Случай 1: Данные поступают из stdin (пайп)
    if [ ! -t 0 ]; then
        curl --progress-bar -F 'clbin=<-' https://clbin.com
        return
    fi

    # Случай 2: Данные передаются как аргументы
    if [ $# -eq 0 ]; then
        echo "Использование: <команда> | clbin" >&2
        echo "       или: clbin <файл>" >&2
        echo "       или: clbin <каталог>" >&2
        return 1
    fi

    local target="$1"

    if [ ! -e "$target" ]; then
        echo "Ошибка: '$target' не найден." >&2
        return 1
    fi

    # Аргумент - это каталог
    if [ -d "$target" ]; then
        if ! command -v zip &>/dev/null; then
            echo "Ошибка: команда 'zip' не найдена для архивации каталога." >&2
            return 1
        fi
        echo "Архивация каталога '$target' и отправка..." >&2
        zip -r -q - "$target" | curl --progress-bar -F 'clbin=<-' https://clbin.com

    # Аргумент - это файл
    elif [ -f "$target" ]; then
        cat "$target" | curl --progress-bar -F 'clbin=<-' https://clbin.com
    else
        echo "Ошибка: '$target' не является файлом или каталогом." >&2
        return 1
    fi
}


<<<<<<< HEAD
=======

>>>>>>> 609eb3e7
# Извлекает указанные столбцы из стандартного ввода.
# Пример: ls -l | extract_column 1 9
extract_column() {
    awk -v cols_str="$*" '
    BEGIN {
        n = split(cols_str, ranges, " ");
        for (i = 1; i <= n; i++) {
            if (ranges[i] ~ /^[0-9]+-[0-9]+$/) {
                split(ranges[i], r, "-");
                for (j = r[1]; j <= r[2]; j++) cols[j] = 1;
            } else if (ranges[i] ~ /^[0-9]+-$/) {
                split(ranges[i], r, "-");
                col_from = r[1];
            } else { cols[ranges[i]] = 1; }
        }
    }
    {
        line = "";
        for (i = 1; i <= NF; i++) {
            if (i in cols || (col_from && i >= col_from)) {
                line = (line == "" ? $i : line " " $i);
            }
        }
        if (line!= "") print line;
    }'
}

# Определяет ОС и создает псевдонимы для управления пакетами.
# (Вызывается автоматически при запуске)
setup_os_aliases() {
    if [[ "$(uname)" == "Darwin" ]]; then
        if command -v brew &>/dev/null; then
            alias update='brew update && brew upgrade'
            alias install='brew install'
            alias remove='brew uninstall'
            alias search='brew search'
        fi
    elif [ -f /etc/os-release ]; then
       . /etc/os-release
        case "$ID" in
            ubuntu|debian|mint)
                alias update='sudo apt update && sudo apt full-upgrade -y'
                alias install='sudo apt install -y'
                alias remove='sudo apt autoremove --purge -y'
                alias search='apt-cache search'
                ;;
            fedora|centos|rhel)
                alias update='sudo dnf upgrade -y'
                alias install='sudo dnf install -y'
                alias remove='sudo dnf remove -y'
                alias search='dnf search'
                ;;
            arch|manjaro)
                alias update='sudo pacman -Syu'
                alias install='sudo pacman -S --noconfirm'
                alias remove='sudo pacman -Rns --noconfirm'
                alias search='pacman -Ss'
                ;;
        esac
    fi
}


#   РАЗДЕЛ 6: ИНТЕРАКТИВНЫЕ ФУНКЦИИ GIT С ИСПОЛЬЗОВАНИЕМ FZF


# Интерактивно переключиться на другую ветку Git.
# Пример: Начните вводить имя ветки для поиска и нажмите Enter.
gfb() {

    if ! command -v fzf &>/dev/null; then
        echo "Ошибка: команда 'fzf' не найдена." >&2
        return 1
    fi

    local branch
    branch=$(git for-each-ref --count=30 --sort=-committerdate refs/heads/ --format="%(refname:short)" |
        fzf --preview 'git log --color=always --oneline -n 15 {}' --reverse)
    
    if [ -n "$branch" ]; then
        git checkout "$branch"
    fi
}

# Интерактивно просмотреть историю коммитов (git log).
# Пример: Нажмите Enter для деталей, Ctrl-D для просмотра diff.
gfl() {
    if ! command -v fzf &>/dev/null; then echo "Ошибка: fzf не найден." >&2; return 1; fi
    git log --graph --color=always \
        --format="%C(auto)%h%d %s %C(black)%C(bold)%cr" "$@" |
    fzf --ansi --no-sort --reverse --tiebreak=index --preview \
        'f() { set -- $(echo -- "$@" | grep -o "[a-f0-9]\{7\}"); [ $# -eq 0 ] || git show --color=always $1; }; f {}' \
        --header "ENTER: полный коммит | CTRL-D: дифф" \
        --bind "enter:execute:echo {} | grep -o '[a-f0-9]\{7\}' | head -1 | xargs -I % sh -c 'git show --color=always % | less -R'" \
        --bind "ctrl-d:execute:echo {} | grep -o '[a-f0-9]\{7\}' | head -1 | xargs -I % sh -c 'git diff --color=always %^ % | less -R'"
}

# Интерактивно выбрать файлы для добавления в коммит (git add).
# Пример: Выберите файлы клавишей Tab и нажмите Enter.
gfa() {
    if ! command -v fzf &>/dev/null; then
        echo "Ошибка: команда 'fzf' не найдена." >&2
        return 1
    fi

    local files
    files=$(git -c color.status=always status --short |
        fzf -m --ansi --nth 2.. --preview 'git diff --color=always -- {-1} | sed "s/.* //"' |
        cut -c 4-)
    if [ -n "$files" ]; then
        # Безопасная обработка имен файлов с пробелами
        echo "$files" | while IFS= read -r file; do
            git add -- "$file"
        done
        git status -sb
    fi
}

# Интерактивно восстановить версию файла из любого коммита.
# Пример: Сначала выберите коммит, затем выберите файл для восстановления.
gfc() {
    if ! command -v fzf &>/dev/null; then echo "Ошибка: fzf не найден." >&2; return 1; fi
    local commit file
    commit=$(git log --oneline --color=always | fzf --ansi --preview 'git show --color=always {+1}' | awk '{print $1}')
    if [ -n "$commit" ]; then
        file=$(git diff-tree --no-commit-id --name-only -r "$commit" | fzf --preview "git show --color=always $commit:{}")
        if [ -n "$file" ]; then
            git checkout "$commit" -- "$file"
        fi
    fi
}

# Интерактивно удалить одну или несколько локальных веток.
# Пример: Выберите ветки клавишей Tab и нажмите Enter для удаления.
gfd() {
    if ! command -v fzf &>/dev/null; then
        echo "Ошибка: команда 'fzf' не найдена." >&2
        return 1
    fi

    local branches
    branches=$(git branch | grep -vE '^\*|main|master' | fzf -m --preview 'git log --color=always --oneline -n 10 {}')
    if [ -n "$branches" ]; then
        # Безопасная обработка имен веток
        echo "$branches" | while IFS= read -r branch; do
            # Удаляем пробелы, которые может добавить fzf
            git branch -d "$(echo "$branch" | xargs)"
        done
    fi
}

# 
#   РАЗДЕЛ 7: ПРОЧИЕ УТИЛИТЫ


# Переходит вверх по иерархии каталогов.
# Пример: up 3
up() {
    local count=${1:-1}
    local path=""
    for ((i=0; i<count; i++)); do
        path+="../"
    done
    cd "$path"
}

# Калькулятор с поддержкой чисел с плавающей точкой.
# Пример: calc "10 / 3"
calc() {
    if [ -z "$1" ]; then
        echo "Использование: calc \"выражение\"" >&2
        return 1
    fi
    echo "scale=10; $1" | bc -l | sed -E 's/([.0-9]*[1-9])0+$|\.0+$/\1/'
}

# Быстрое резервное копирование домашней директории с исключением файла бекапа и загрузок.
# Пример: backup_home /path/to/backup.tar.gz
backup_home() {
    local output="${1:-$HOME/backup_$(date +%F).tar.gz}"
    echo "Создание резервной копии в $output..."
    tar -czvf "$output" \
        --exclude="$HOME/.cache" \
        --exclude="$HOME/Downloads" \
        --exclude="$HOME/.npm" \
        --exclude="$HOME/.rustup" \
        --exclude="$HOME/.local/share/Trash" \
        --exclude="*/node_modules" \
        --exclude="*/target" \
        --exclude="$output" \
        "$HOME"
    echo "Резервная копия успешно создана."
}


#   РАЗДЕЛ 8: УТИЛИТЫ ДЛЯ МОНИТОРИНГА


# Мониторинг изменений в файле с помощью указанной команды.
# Пример: wfile /var/log/syslog tail
wfile() {
    if [ $# -lt 2 ]; then
        echo "Использование: wfile <файл> <команда_для_запуска>" >&2
        return 1
    fi
    local file="$1"
    shift
    watch -n 1 -d -- "$@" "$file"
}

# Интерактивный rebase на выбранный коммит из лога.
# Пример: gfr
gfr() {
    if ! command -v fzf &>/dev/null; then echo "Ошибка: fzf не найден." >&2; return 1; fi

    local commit
    commit=$(git log --oneline --color=always | fzf --ansi --preview 'git show --color=always {+1}' | awk '{print $1}')

    if [ -n "$commit" ]; then
        git rebase -i "$commit"
    fi
<<<<<<< HEAD
}
# Интерактивно переключить текущее пространство имен (namespace).
# Пример: kns (появится список для выбора)
kns() {
    if ! command -v fzf &>/dev/null; then echo "Ошибка: fzf не найден." >&2; return 1; fi
    local ns
    ns=$(kubectl get ns -o name | sed 's/namespace\///' | fzf --height 40% --reverse --prompt="Выберите Namespace: ")
    if [[ -n "$ns" ]]; then
        kubectl config set-context --current --namespace="$ns"
    fi
}

# Интерактивно переключить текущий контекст (кластер).
# Пример: kctx (появится список для выбора)
kctx() {
    if ! command -v fzf &>/dev/null; then echo "Ошибка: fzf не найден." >&2; return 1; fi
    local ctx
    ctx=$(kubectl config get-contexts -o name | fzf --height 40% --reverse --prompt="Выберите Контекст: ")
    if [[ -n "$ctx" ]]; then
        kubectl config use-context "$ctx"
    fi
}

# Декодировать секрет Kubernetes из Base64.
# Пример: kdecode my-secret db-password
kdecode() {
    if [ $# -lt 1 ]; then
        echo "Использование: kdecode <имя_секрета> [ключ]" >&2
        return 1
    fi
    local secret_name="$1"
    local key="$2"
    if [ -n "$key" ]; then
        kubectl get secret "$secret_name" -o "jsonpath={.data.$key}" | base64 --decode
        echo # Добавляем перенос строки для чистоты вывода
    else
        # Если ключ не указан, декодируем все поля секрета
        kubectl get secret "$secret_name" -o json | jq -r '.data | to_entries[] | "\(.key): \(.value | @base64d)"'
    fi
}

# Проверить SSL-сертификат домена: кем выдан, кому и срок действия.
# Пример: check_ssl google.com
check_ssl() {
    local domain="${1}"
    if [ -z "$domain" ]; then
        echo "Использование: check_ssl <домен>" >&2
        return 1
    fi
    echo "Проверка сертификата для ${domain}..."
    # -servername нужен для SNI (Server Name Indication)
    echo | openssl s_client -servername "${domain}" -connect "${domain}:443" 2>/dev/null | openssl x509 -noout -text | grep -E "Issuer:|Subject:|Not Before|Not After"
}

# Быстро декодировать токен JWT (полезно для API и аутентификации).
# Пример: jwtdec <длинный_токен_jwt>
jwtdec() {
    if [ -z "$1" ]; then
        echo "Использование: jwtdec <токен>" >&2
        return 1
    fi
    # Используем jq для красивого вывода, если он есть
    local jq_cmd="cat"
    if command -v jq &>/dev/null; then
        jq_cmd="jq ."
    fi
    {
        echo -e "\n\033[1;34m--- HEADER ---\033[0m"
        echo "$1" | cut -d'.' -f1 | base64 --decode 2>/dev/null | $jq_cmd
        echo -e "\n\033[1;34m--- PAYLOAD ---\033[0m"
        echo "$1" | cut -d'.' -f2 | base64 --decode 2>/dev/null | $jq_cmd
        echo
    }
}


# Интерактивно "запрыгнуть" в работающий Docker-контейнер.
# Пример: d_dive (появится список контейнеров для выбора)
d_dive() {
    if ! command -v fzf &>/dev/null; then echo "Ошибка: fzf не найден." >&2; return 1; fi
    local container
    container=$(docker ps --format "{{.ID}}\t{{.Names}}\t{{.Image}}" | fzf --height 40% --reverse --header "Выберите контейнер:")
    if [[ -n "$container" ]]; then
        local container_id
        container_id=$(echo "$container" | awk '{print $1}')
        # Пытаемся запустить bash, если не получается - sh (для Alpine-контейнеров)
        echo "Подключение к контейнеру $container_id..."
        docker exec -it "$container_id" bash || docker exec -it "$container_id" sh
    fi
}

# Показать логи контейнера с возможностью слежения (follow).
# Пример: dlogs (выбрать контейнер), dlogs -f (выбрать и следить)
dlogs() {
    if ! command -v fzf &>/dev/null; then echo "Ошибка: fzf не найден." >&2; return 1; fi
    local container
    container=$(docker ps -a --format "{{.ID}}\t{{.Names}}\t{{.Image}}" | fzf --height 40% --reverse --header "Выберите контейнер для просмотра логов:")
    if [[ -n "$container" ]]; then
        local container_id
        container_id=$(echo "$container" | awk '{print $1}')
        docker logs "$@" "$container_id"
    fi
}

# Интерактивно переключиться на другой Terraform workspace.
# Требует: terraform, fzf
# Пример: tfswitch (появится список для выбора)
tfswitch() {
    if ! command -v fzf &>/dev/null; then echo "Ошибка: fzf не найден." >&2; return 1; fi
    
    # Проверяем, инициализирован ли проект
    if [ ! -d ".terraform" ]; then
        echo "Ошибка: Каталог .terraform не найден. Выполните 'terraform init' сначала." >&2
        return 1
    fi
    
    local workspace
    workspace=$(terraform workspace list | sed 's/\*//g' | fzf --height 20% --reverse --prompt="Выберите workspace: ")
    
    if [[ -n "$workspace" ]]; then
        terraform workspace select "${workspace// /}" # Удаляем пробелы, которые оставляет sed
    fi
}

# Синхронизировать форк с оригинальным (upstream) репозиторием.
# Предполагается, что у вас уже добавлен remote с именем 'upstream'.
# Пример: gsync
gsync() {
    # Проверяем, существует ли remote 'upstream'
    if ! git remote -v | grep -q "^upstream"; then
        echo "Ошибка: remote с именем 'upstream' не найден." >&2
        echo "Добавьте его: git remote add upstream <URL_оригинального_репозитория>"
        return 1
    fi

    local current_branch
    current_branch=$(git rev-parse --abbrev-ref HEAD)
    local main_branch="main" # Или 'master', если используется он

    echo "Переключение на ветку '${main_branch}'..."
    git checkout "$main_branch"
    
    echo "Получение изменений из 'upstream'..."
    git fetch upstream
    
    echo "Слияние 'upstream/${main_branch}' в локальную '${main_branch}'..."
    git merge "upstream/${main_branch}"
    
    echo "Возврат на исходную ветку '${current_branch}'..."
    git checkout "$current_branch"
    
    echo "Синхронизация завершена. Теперь вы можете сделать 'git rebase ${main_branch}' в ваших feature-ветках."
}

# Создать дамп базы данных PostgreSQL, выбирая ее интерактивно.
# Требует: pg_dump, psql, fzf
# Пример: pg_backup
# Пример с указанием пользователя: pg_backup myuser
pg_backup() {
    # 1. Проверка зависимостей
    if ! command -v fzf &>/dev/null; then echo "Ошибка: fzf не найден." >&2; return 1; fi
    if ! command -v psql &>/dev/null; then echo "Ошибка: psql (клиент PostgreSQL) не найден." >&2; return 1; fi

    local db_user="${1:-postgres}" # Пользователь по умолчанию - postgres, можно передать как аргумент.
    
    # 2. Получение списка баз данных
    #    - psql -l -t: получить список баз в "чистом" виде
    #    - cut -d'|' -f1: взять только первый столбец (имя)
    #    - sed 's/ //g': убрать лишние пробелы
    #    - grep -vE '...': исключить системные и шаблонные базы
    local db_list
    db_list=$(psql -l -t -U "$db_user" 2>/dev/null | cut -d'|' -f1 | sed 's/ //g' | grep -vE '^(template[01]|postgres)$' | grep -v '^$')

    if [ -z "$db_list" ]; then
        echo "Не удалось получить список баз данных или нет доступных баз для бэкапа." >&2
        echo "Возможно, нужно указать правильного пользователя, например: pg_backup my_db_user" >&2
        return 1
    fi

    # 3. Интерактивный выбор с помощью fzf
    local db_name
    db_name=$(echo "$db_list" | fzf --height 30% --reverse --prompt="Выберите базу данных для бэкапа: ")

    # Если пользователь нажал Esc, выходим
    if [ -z "$db_name" ]; then
        echo "Операция отменена."
        return 0
    fi
    
    # 4. Создание дампа
    local file_name="${db_name}_$(date +%F_%H-%M-%S).sql.gz"
    
    echo "Создание дампа базы '${db_name}' (пользователь: ${db_user}) в файл '${file_name}'..."
    pg_dump -Fc -Z 9 -U "${db_user}" "${db_name}" > "${file_name}"
    
    if [ $? -eq 0 ]; then
        echo "Дамп успешно создан: ${file_name}"
    else
        echo "Ошибка при создании дампа." >&2
        rm -f "${file_name}" # Удаляем пустой файл в случае ошибки
    fi
}

# Интерактивно "убить" один или несколько процессов.
# Требует: fzf
# Пример: fkill (появится список процессов для выбора)
fkill() {
    if ! command -v fzf &>/dev/null; then echo "Ошибка: fzf не найден." >&2; return 1; fi
    
    # Получаем PID выбранных процессов
    local pids
    pids=$(ps -ef | sed 1d | fzf -m --height 50% --reverse --header="Выберите процессы для завершения (Tab для выбора, Enter для подтверждения)")
    
    if [ -z "$pids" ]; then
        echo "Операция отменена."
        return 0
    fi
    
    # Извлекаем только вторую колонку (PID)
    local pids_to_kill
    pids_to_kill=$(echo "$pids" | awk '{print $2}')
    
    echo "Выбраны PID: ${pids_to_kill}"
    read -p "Какой сигнал отправить? (15=TERM, 9=KILL) [15]: " signal
    signal=${signal:-15} # По умолчанию SIGTERM
    
    echo "$pids_to_kill" | xargs -r kill -"${signal}"
    echo "Команда kill с сигналом ${signal} отправлена."
}

# Интерактивное управление службами systemd.
# Требует: fzf, systemctl
# Пример: svc (выбрать службу, затем действие)
svc() {
    if ! command -v fzf &>/dev/null; then echo "Ошибка: fzf не найден." >&2; return 1; fi
    
    local unit
    unit=$(systemctl list-units --all --type=service --no-pager --plain | awk '{print $1}' | sed 1d | fzf --height 50% --reverse --prompt="Выберите службу: ")
    
    if [ -z "$unit" ]; then
        echo "Операция отменена."
        return 0
    fi
    
    read -p "Действие для '${unit}': (s)tatus, (r)estart, st(o)p, st(a)rt [s]: " action
    action=${action:-s}
    
    case "$action" in
        s) sudo systemctl status "$unit" ;;
        r) sudo systemctl restart "$unit" ;;
        o) sudo systemctl stop "$unit" ;;
        a) sudo systemctl start "$unit" ;;
        *) echo "Неверное действие." >&2 ;;
    esac
}


# Интерактивное управление "спрятанными" изменениями (git stash).
# Требует: fzf
# Пример: gfs (выбрать stash, затем действие)
gfs() {
    if ! command -v fzf &>/dev/null; then echo "Ошибка: fzf не найден." >&2; return 1; fi
    
    local stash
    stash=$(git stash list | fzf --height 40% --reverse --prompt="Выберите stash: " --preview="git show --color=always {1}")
    
    if [ -z "$stash" ]; then
        echo "Операция отменена."
        return 0
    fi
    
    local stash_ref
    stash_ref=$(echo "$stash" | awk -F: '{print $1}')
    
    read -p "Действие для '${stash_ref}': (a)pply, (p)op, (d)rop [a]: " action
    action=${action:-a}
    
    case "$action" in
        a) git stash apply "$stash_ref" ;;
        p) git stash pop "$stash_ref" ;;
        d) git stash drop "$stash_ref" ;;
        *) echo "Неверное действие." >&2 ;;
    esac
}

# Интерактивно выбрать коммиты из другой ветки для cherry-pick.
# Требует: fzf
# Пример: gfc_pick (выбрать ветку, затем коммиты)
gfc_pick() {
    if ! command -v fzf &>/dev/null; then echo "Ошибка: fzf не найден." >&2; return 1; fi
    
    # Сначала выбираем ветку, из которой будем брать коммиты
    local target_branch
    target_branch=$(git branch --all | fzf --height 30% --reverse --prompt="Выберите ветку-источник: ")
    
    if [ -z "$target_branch" ]; then
        echo "Операция отменена."
        return 0
    fi
    
    # Затем выбираем коммиты из этой ветки
    local commits
    commits=$(git log "$target_branch" --oneline --color=always | fzf -m --height 50% --reverse --ansi --prompt="Выберите коммиты для cherry-pick: " --preview="git show --color=always {+1}")
    
    if [ -n "$commits" ]; then
        local commit_hashes
        commit_hashes=$(echo "$commits" | awk '{print $1}' | tac) # tac, чтобы применить в правильном порядке
        echo "Выполняется cherry-pick для коммитов:"
        echo "$commit_hashes"
        git cherry-pick $commit_hashes
    fi
}

# Интерактивное подключение к хосту из ~/.ssh/config.
# Требует: fzf
# Пример: sshm
sshm() {
    if ! command -v fzf &>/dev/null; then echo "Ошибка: fzf не найден." >&2; return 1; fi
    
    # Ищем все записи "Host", которые не содержат '*'
    local host
    host=$(grep -E "^\s*Host\s+" ~/.ssh/config | grep -v '*' | awk '{print $2}' | fzf --height 30% --reverse --prompt="Выберите хост SSH: ")
    
    if [ -n "$host" ]; then
        echo "Подключение к ${host}..."
        ssh "$host"
    fi
}


# Интерактивный поиск по содержимому файлов с помощью ripgrep и fzf.
# rg уважает .gitignore и работает очень быстро.
# Требует: fzf, ripgrep (rg), bat (опционально, для красивого предпросмотра)
# Пример: frg "MyApi.Component"
frg() {
    if ! command -v rg &>/dev/null; then
        echo "Ошибка: команда 'ripgrep (rg)' не найдена." >&2
        return 1
    fi
    
    local preview_cmd="cat {1}"
    if command -v bat &>/dev/null; then
        preview_cmd="bat --color=always --highlight-line {2} {1}"
    fi

    local file_line
    file_line=$(rg --color=always --line-number --no-heading "$1" |
      fzf --ansi \
          --delimiter ':' \
          --preview-window 'up,60%,border-bottom' \
          --preview "$preview_cmd")
          
    if [ -n "$file_line" ]; then
        local file_to_open; file_to_open=$(echo "$file_line" | cut -d: -f1)
        local line_to_jump; line_to_jump=$(echo "$file_line" | cut -d: -f2)
        ${EDITOR:-nano} +"$line_to_jump" "$file_to_open"
    fi
}

# Найти все комментарии TODO, FIXME, NOTE в проекте.
# Требует: fzf, ripgrep (rg)
# Пример: ftodo
ftodo() {
    if ! command -v rg &>/dev/null; then echo "Ошибка: ripgrep (rg) не найден." >&2; return 1; fi
    # ИСПРАВЛЕНО: Возвращена проверка на 'bat' для надежности
    local preview_cmd="cat {1}"
    if command -v bat &>/dev/null; then
        preview_cmd="bat --color=always --highlight-line {2} {1}"
    fi

    rg --line-number --no-heading --color=always -e "(TODO|FIXME|NOTE|HACK):" |
      fzf --ansi \
          --delimiter ':' \
          --preview "$preview_cmd" \
          --preview-window 'up,60%,border-bottom'
}

# Интерактивно переключиться на Pull Request из GitHub.
# Требует: fzf, gh (GitHub CLI)
# Пример: fpr
fpr() {
    if ! command -v gh &>/dev/null; then echo "Ошибка: GitHub CLI (gh) не найден." >&2; return 1; fi
    
    local pr
    pr=$(gh pr list | fzf --height 40% --reverse --header="Выберите Pull Request:")
    
    if [[ -n "$pr" ]]; then
        local pr_number
        pr_number=$(echo "$pr" | awk '{print $1}')
        gh pr checkout "$pr_number"
    fi
}

# Интерактивно просмотреть открытые порты и связанные с ними процессы.
# Требует: fzf, ss (из iproute2)
# Пример: fports
fports() {
    if ! command -v fzf &>/dev/null; then echo "Ошибка: fzf не найден." >&2; return 1; fi
    
    local port_info
    port_info=$(sudo ss -tulanp | fzf --height 50% --reverse --header="Выберите соединение для просмотра деталей:")
    
    if [[ -n "$port_info" ]]; then
        local pid
        # Извлекаем PID из сложной строки ss
        pid=$(echo "$port_info" | grep -oP 'pid=\K\d+')
        
        if [[ -n "$pid" ]]; then
            echo -e "\n\033[1;34m--- Информация о процессе (PID: ${pid}) ---\033[0m"
            ps -o user,pid,ppid,%cpu,%mem,start,etime,cmd -p "$pid"
            
            read -p "Завершить этот процесс? (y/n): " confirm
            if [[ $confirm == [yY] ]]; then
                sudo kill -9 "$pid"
                echo "Процесс ${pid} завершен."
            fi
        else
            echo "Не удалось определить PID для этого соединения."
        fi
    fi
}

# Интерактивный переход в подкаталог.
# Требует: fzf, find (или fd-find для большей скорости)
# Пример: fcd
fcd() {
    if ! command -v fzf &>/dev/null; then echo "Ошибка: fzf не найден." >&2; return 1; fi
    
    local find_cmd="find . -type d"
    # Если установлена утилита fd, используем ее, так как она быстрее и уважает .gitignore
    if command -v fd &>/dev/null; then
        find_cmd="fd --type d"
    fi
    
    local dir
    dir=$($find_cmd | fzf --height 50% --reverse --prompt="Перейти в: ")
    
    if [[ -n "$dir" ]]; then
        cd "$dir"
    fi
=======
>>>>>>> 609eb3e7
}<|MERGE_RESOLUTION|>--- conflicted
+++ resolved
@@ -625,10 +625,7 @@
 }
 
 
-<<<<<<< HEAD
-=======
-
->>>>>>> 609eb3e7
+
 # Извлекает указанные столбцы из стандартного ввода.
 # Пример: ls -l | extract_column 1 9
 extract_column() {
@@ -850,8 +847,8 @@
     if [ -n "$commit" ]; then
         git rebase -i "$commit"
     fi
-<<<<<<< HEAD
-}
+}
+
 # Интерактивно переключить текущее пространство имен (namespace).
 # Пример: kns (появится список для выбора)
 kns() {
@@ -1291,6 +1288,4 @@
     if [[ -n "$dir" ]]; then
         cd "$dir"
     fi
-=======
->>>>>>> 609eb3e7
 }